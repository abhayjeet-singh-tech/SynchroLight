--- conflicted
+++ resolved
@@ -176,10 +176,6 @@
    END OF TERMS AND CONDITIONS
 
 
-<<<<<<< HEAD
-
-=======
->>>>>>> f2f2b1ef
    Copyright 2025 Abhayjeet Singh
 
    Licensed under the Apache License, Version 2.0 (the "License");
